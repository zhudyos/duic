--- conflicted
+++ resolved
@@ -56,9 +56,5 @@
 # vscode
 bin/*
 .classpath
-<<<<<<< HEAD
-.github
-=======
->>>>>>> d53038d6
 .project
 .settings