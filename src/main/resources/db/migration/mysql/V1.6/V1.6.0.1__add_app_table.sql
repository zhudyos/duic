--- conflicted
+++ resolved
@@ -1,22 +1,4 @@
 CREATE TABLE `app` (
-<<<<<<< HEAD
-  `id` INT NOT NULL AUTO_INCREMENT,
-  `name` VARCHAR (64) NOT NULL COMMENT '应用名称',
-  `profile` VARCHAR (64) NOT NULL COMMENT '应用环境',
-  `description` VARCHAR (1024) NOT NULL COMMENT '应用描述',
-  `token` VARCHAR (64) NOT NULL COMMENT '访问令牌',
-  `ip_limit` VARCHAR (1024) NOT NULL COMMENT '可访问 IP',
-  `v` INTEGER NOT NULL COMMENT '应用版本',
-  `created_at` TIMESTAMP COMMENT '创建时间',
-  `updated_at` TIMESTAMP COMMENT '修改时间',
-  `content` TEXT NOT NULL COMMENT '应用配置内容',
-  `users` TEXT NOT NULL COMMENT '应用所属用户',
-  PRIMARY KEY (`id`)
-) ENGINE = INNODB CHARSET = utf8mb4 COLLATE = utf8mb4_bin;
-
-ALTER TABLE `app` ADD UNIQUE INDEX (`name`,`profile`);
-ALTER TABLE `app` ADD FULLTEXT name_profile_content(`name`,`profile`,`content`);
-=======
   `id` int(11) NOT NULL AUTO_INCREMENT,
   `name` varchar(64) COLLATE utf8mb4_bin NOT NULL COMMENT '应用名称',
   `profile` varchar(64) COLLATE utf8mb4_bin NOT NULL COMMENT '应用环境',
@@ -33,5 +15,4 @@
   KEY `created_at` (`created_at`),
   KEY `updated_at` (`updated_at`),
   FULLTEXT KEY `name_profile_content` (`name`,`profile`,`content`)
-) ENGINE=InnoDB DEFAULT CHARSET=utf8mb4 COLLATE=utf8mb4_bin;
->>>>>>> edb16356
+) ENGINE=InnoDB DEFAULT CHARSET=utf8mb4 COLLATE=utf8mb4_bin;